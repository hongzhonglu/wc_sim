--- conflicted
+++ resolved
@@ -1,6 +1,3 @@
-<<<<<<< HEAD
-import numpy as np
-=======
 ''' Test specie.py.
 
 :Author: Arthur Goldberg, Arthur.Goldberg@mssm.edu
@@ -8,28 +5,16 @@
 :Copyright: 2016, Karr Lab
 :License: MIT
 '''
+import numpy as np
 import unittest
 import sys
->>>>>>> 06f2ce90
 import re
-import sys
-import unittest
+from scipy.stats import binom
 
-<<<<<<< HEAD
-from scipy.stats import binom
 from wc_sim.core.simulation_object import EventQueue, SimulationObject
 from wc_sim.core.simulation_engine import SimulationEngine, MessageTypesRegistry
-from wc_sim.multialgorithm.specie import Specie
+from wc_sim.multialgorithm.specie import Specie, NegativePopulationError
 from wc_utils.util.rand import RandomStateManager
-
-=======
-from wc_utils.util.rand import ReproducibleRandom
-
-from Sequential_WC_Simulator.core.simulation_object import EventQueue, SimulationObject
-from Sequential_WC_Simulator.core.simulation_engine import SimulationEngine, MessageTypesRegistry
-from Sequential_WC_Simulator.multialgorithm.specie import Specie
-from Sequential_WC_Simulator.multialgorithm.specie import NegativePopulationError
->>>>>>> 06f2ce90
 
 class TestSpecie(unittest.TestCase):
 
@@ -101,6 +86,8 @@
         self.assertEqual( str(n1), p )
         n1.delta_time=2
         self.assertEqual( str(n1), p + " over 2 time units" )
+        n1.delta_time=1
+        self.assertEqual( str(n1), p + " over 1 time unit" )
 
         d = { n1:1 }
         self.assertTrue( n1 in d )
@@ -137,7 +124,6 @@
         samples = 1000
         for i in range(samples):
             pop = s1.get_population( )
-<<<<<<< HEAD
             self.assertTrue( pop in [10, 11] )
         
         mean = np.mean([s1.get_population( ) for i in range(samples) ])
@@ -148,24 +134,4 @@
         s1 = Specie( 'specie', 10.5, initial_flux=0 )
         s1.continuous_adjustment( 0, 1, 0.25 )
         for i in range(samples):
-            self.assertEqual( s1.get_population( 3 ), 11.0 )
-=======
-            self.assertTrue( pop == 10 or pop == 11 )
-
-        mean = sum(s1.get_population( ) for i in range(samples) ) / float(samples)
-        # TODO(Arthur): make sure P[ 10.4 <= mean <= 10.6 ] is high enough
-        self.assertTrue( 10.4 <= mean <= 10.6 )
-
-        s1 = Specie( 'specie', 10.5, initial_flux=0 )
-        s1.continuous_adjustment( 0, 1, 0.25 )
-        for i in range(samples):
-            self.assertEqual( s1.get_population( 3 ), 11.0 )
-
-        ReproducibleRandom.init( seed=123 )
-        s2 = Specie( 'specie', 10.5 )
-        pops=[]
-        for i in range(10):
-            pops.append( s2.get_population( ) )
-        expected_pops = [10, 11, 11, 11, 11, 11, 10, 10, 11, 10]
-        self.assertEqual( pops, expected_pops )
->>>>>>> 06f2ce90
+            self.assertEqual( s1.get_population( 3 ), 11.0 )