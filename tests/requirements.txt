<<<<<<< HEAD
capturer
=======
abduct
>>>>>>> 7bd5bc40
mock<|MERGE_RESOLUTION|>--- conflicted
+++ resolved
@@ -1,6 +1,3 @@
-<<<<<<< HEAD
+abduct
 capturer
-=======
-abduct
->>>>>>> 7bd5bc40
 mock